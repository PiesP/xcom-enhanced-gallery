/**
 * @fileoverview Phase 33 Step 2B - 핵심 UI 컴포넌트 번들 크기 가드
 *
 * RED 단계: 주요 컴포넌트 3종(`Toolbar`, `VerticalImageItem`, `SettingsModal`)
 * 의 소스 크기/라인 수를 목표 범위로 축소하기 위한 번들 크기 가드 테스트
 */

import { describe, it, expect } from 'vitest';
import { statSync, readFileSync } from 'fs';
import { resolve, dirname } from 'path';
import { fileURLToPath } from 'url';

const __filename = fileURLToPath(import.meta.url);
const __dirname = dirname(__filename);

const resolveSrc = (relativePath: string): string =>
  resolve(__dirname, '../../../src', relativePath);

const toKB = (bytes: number): number => bytes / 1024;

const logMetrics = (label: string, value: number, unit: string, target: number): void => {
  console.log(`[metrics] ${label}: ${value.toFixed(2)} ${unit} (target: ${target} ${unit})`);
};

describe('[Phase 33-2B] Component Bundle Size Guard', () => {
<<<<<<< HEAD
  it('Toolbar.tsx 크기가 16.5 KB 이하여야 함 (Phase 44-47: 설정 패널 통합 + 이벤트 핸들러)', () => {
=======
  it('Toolbar.tsx 크기가 23 KB 이하여야 함 (Phase 48: 설정 패널 통합 완료)', () => {
>>>>>>> 25fec42b
    const toolbarPath = resolveSrc('shared/components/ui/Toolbar/Toolbar.tsx');
    const { size } = statSync(toolbarPath);
    const sizeKB = toKB(size);

<<<<<<< HEAD
    logMetrics('Toolbar.tsx size', sizeKB, 'KB', 16.5);
    expect(sizeKB).toBeLessThanOrEqual(16.5);
=======
    logMetrics('Toolbar.tsx size', sizeKB, 'KB', 23);
    expect(sizeKB).toBeLessThanOrEqual(23);
>>>>>>> 25fec42b
  });

  it('Toolbar.tsx 라인 수가 670줄 이하여야 함 (Phase 48: 설정 패널 통합 완료)', () => {
    const toolbarContent = readFileSync(
      resolveSrc('shared/components/ui/Toolbar/Toolbar.tsx'),
      'utf-8'
    );
    const toolbarLines = toolbarContent.split('\n').length;

    logMetrics('Toolbar.tsx lines', toolbarLines, 'lines', 670);
    expect(toolbarLines).toBeLessThanOrEqual(670);
  });

  it('VerticalImageItem.tsx 크기가 12 KB 이하여야 함', () => {
    const verticalItemPath = resolveSrc(
      'features/gallery/components/vertical-gallery-view/VerticalImageItem.tsx'
    );
    const sizeKB = toKB(statSync(verticalItemPath).size);

    logMetrics('VerticalImageItem.tsx size', sizeKB, 'KB', 12);
    expect(sizeKB).toBeLessThanOrEqual(12);
  });

  it('VerticalImageItem.tsx 라인 수가 460줄 이하여야 함', () => {
    const content = readFileSync(
      resolveSrc('features/gallery/components/vertical-gallery-view/VerticalImageItem.tsx'),
      'utf-8'
    );
    const lineCount = content.split('\n').length;

    logMetrics('VerticalImageItem.tsx lines', lineCount, 'lines', 460);
    expect(lineCount).toBeLessThanOrEqual(460);
  });

  // Phase 48: SettingsModal removed, replaced with inline toolbar settings
  // it('SettingsModal.tsx 크기가 11.5 KB 이하여야 함', () => { ... });
  // it('SettingsModal.tsx 라인 수가 401줄 이하여야 함', () => { ... });
});<|MERGE_RESOLUTION|>--- conflicted
+++ resolved
@@ -23,22 +23,13 @@
 };
 
 describe('[Phase 33-2B] Component Bundle Size Guard', () => {
-<<<<<<< HEAD
-  it('Toolbar.tsx 크기가 16.5 KB 이하여야 함 (Phase 44-47: 설정 패널 통합 + 이벤트 핸들러)', () => {
-=======
   it('Toolbar.tsx 크기가 23 KB 이하여야 함 (Phase 48: 설정 패널 통합 완료)', () => {
->>>>>>> 25fec42b
     const toolbarPath = resolveSrc('shared/components/ui/Toolbar/Toolbar.tsx');
     const { size } = statSync(toolbarPath);
     const sizeKB = toKB(size);
 
-<<<<<<< HEAD
-    logMetrics('Toolbar.tsx size', sizeKB, 'KB', 16.5);
-    expect(sizeKB).toBeLessThanOrEqual(16.5);
-=======
     logMetrics('Toolbar.tsx size', sizeKB, 'KB', 23);
     expect(sizeKB).toBeLessThanOrEqual(23);
->>>>>>> 25fec42b
   });
 
   it('Toolbar.tsx 라인 수가 670줄 이하여야 함 (Phase 48: 설정 패널 통합 완료)', () => {
