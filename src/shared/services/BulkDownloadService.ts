/**
 * @fileoverview 간소화된 대량 다운로드 서비스
 * @description 유저스크립트에 적합한 기본 다운로드 기능
 * @version 3.0.0 - Phase B: 간소화
 */

import type { MediaInfo, MediaItem } from '@shared/types/media.types';
import type { MediaItemForFilename } from '@shared/types/media.types';
import {
  logger,
  createCorrelationId,
  createScopedLoggerWithCorrelation,
} from '@shared/logging/logger';
import { getNativeDownload } from '@shared/external/vendors';
import { getErrorMessage } from '@shared/utils/error-handling';
import { generateMediaFilename } from '@shared/media';
import { toastManager } from './UnifiedToastManager';
import { languageService } from './LanguageService';
import type { BaseResultStatus } from '@shared/types/result.types';
import { ErrorCode } from '@shared/types/result.types';

export interface DownloadProgress {
  phase: 'preparing' | 'downloading' | 'complete';
  current: number;
  total: number;
  percentage: number;
  filename?: string;
}

export interface BulkDownloadOptions {
  onProgress?: (progress: DownloadProgress) => void;
  signal?: AbortSignal;
  zipFilename?: string;
  concurrency?: number; // RED -> GREEN: 제한된 동시성 처리
  retries?: number; // retry attempts
  /** 진행률 토스트 표시 여부 (상위에서 설정 주입) */
  showProgressToast?: boolean;
}

export interface DownloadResult {
  success: boolean; // 기존 호환
  status: BaseResultStatus;
  filesProcessed: number;
  filesSuccessful: number;
  error?: string;
  filename?: string;
  failures?: Array<{ url: string; error: string }>; // 부분 실패 요약(0<length<total)
}

export interface SingleDownloadResult {
  success: boolean; // 기존 호환
  status: BaseResultStatus;
  filename?: string;
  error?: string;
}

/**
 * MediaInfo를 FilenameService와 호환되는 타입으로 변환
 */
function ensureMediaItem(media: MediaInfo | MediaItem): MediaItem & { id: string } {
  return {
    ...media,
    id: media.id || `media_${Date.now()}_${Math.random().toString(36).substr(2, 9)}`,
  };
}

/**
 * MediaInfo를 FilenameService가 기대하는 타입으로 변환
 */
function toFilenameCompatible(media: MediaInfo | MediaItem): MediaItemForFilename {
  const ensured = ensureMediaItem(media);
  return {
    id: ensured.id,
    url: ensured.url,
    originalUrl: ensured.originalUrl || undefined,
    type: ensured.type,
    filename: ensured.filename,
    tweetUsername: ensured.tweetUsername,
    tweetId: ensured.tweetId,
  };
}

/**
 * 간소화된 대량 다운로드 서비스 - Phase 4 간소화
 *
 * 주요 기능:
 * - 단일/다중 파일 다운로드
 * - 기본 ZIP 생성
 * - 간단한 진행률 추적
 */
export class BulkDownloadService {
  private currentAbortController: AbortController | undefined;
  private cancelToastShown = false;
  private static readonly DEFAULT_BACKOFF_BASE_MS = 200;
  // 진행률 토스트 ID (옵션)
  private progressToastId: string | null = null;

  private async sleep(ms: number, signal?: AbortSignal): Promise<void> {
    if (ms <= 0) return;
    return new Promise<void>((resolve, reject) => {
      const timer = setTimeout(() => {
        cleanup();
        resolve();
      }, ms);
      const onAbort = () => {
        cleanup();
        reject(new Error('Download cancelled by user'));
      };
      const cleanup = () => {
        clearTimeout(timer);
        signal?.removeEventListener('abort', onAbort);
      };
      if (signal) signal.addEventListener('abort', onAbort);
    });
  }

  /**
   * Fetch helper with retry and exponential backoff.
   */
  private async fetchArrayBufferWithRetry(
    url: string,
    retries: number,
    signal?: AbortSignal,
    backoffBaseMs: number = BulkDownloadService.DEFAULT_BACKOFF_BASE_MS
  ): Promise<Uint8Array> {
    let attempt = 0;
    // total tries = retries + 1
    while (true) {
      if (signal?.aborted) throw new Error('Download cancelled by user');
      try {
        const response = await fetch(url, { ...(signal ? { signal } : {}) } as RequestInit);
        // Standardize: treat non-2xx as errors (align with Userscript adapter fallback)
        // Safety: some tests mock fetch without `ok`/`status`. In that case, assume success.
        const respLike = response as unknown as Partial<Response>;
        const status: number | undefined =
          typeof respLike?.status === 'number' ? (respLike.status as number) : undefined;
        const hasOk: boolean = typeof respLike?.ok === 'boolean';
        const computedOk: boolean = hasOk
          ? Boolean(respLike.ok)
          : status !== undefined
            ? status >= 200 && status < 300
            : true; // if both ok and status are missing (mock), treat as ok
        if (!computedOk) {
<<<<<<< HEAD
          const statusText = (response as Response).statusText ?? '';
          throw new Error(`http_${status ?? 0}${statusText ? ` ${statusText}` : ''}`);
=======
          throw new Error(`http_${status ?? 0}`);
>>>>>>> 622c7f03
        }
        const arrayBuffer = await response.arrayBuffer();
        return new Uint8Array(arrayBuffer);
      } catch (err) {
        if (attempt >= retries) throw err;
        attempt += 1;
        // exponential backoff: base * 2^(attempt-1)
        const delay = Math.max(0, Math.floor(backoffBaseMs * 2 ** (attempt - 1)));
        // backoff before next attempt (throws on abort)
        await this.sleep(delay, signal);
      }
    }
  }

  /**
   * 서비스 상태 확인 (테스트 호환성을 위해)
   */
  public getStatus(): 'active' | 'inactive' {
    return 'active'; // 간소화: 항상 활성상태로 처리
  }

  /**
   * 단일 파일 다운로드
   */
  public async downloadSingle(
    media: MediaInfo | MediaItem,
    options: { signal?: AbortSignal } = {}
  ): Promise<SingleDownloadResult> {
    try {
      const converted = toFilenameCompatible(media);
      const filename = generateMediaFilename(converted);
      const download = getNativeDownload();

      if (options.signal?.aborted) {
        throw new Error('Download cancelled by user');
      }

      // URL로부터 Blob 생성 후 다운로드
      const response = await fetch(media.url);
      // Safety: tolerate mocks without ok/status (assume success in that case)
      const respLike = response as unknown as Partial<Response>;
      const status: number | undefined =
        typeof respLike?.status === 'number' ? (respLike.status as number) : undefined;
      const hasOk: boolean = typeof respLike?.ok === 'boolean';
      const computedOk: boolean = hasOk
        ? Boolean(respLike.ok)
        : status !== undefined
          ? status >= 200 && status < 300
          : true;
      if (!computedOk) {
<<<<<<< HEAD
        const statusText = (response as Response).statusText ?? '';
        throw new Error(`http_${status ?? 0}${statusText ? ` ${statusText}` : ''}`);
=======
        throw new Error(`http_${status ?? 0}`);
>>>>>>> 622c7f03
      }
      const blob = await response.blob();
      download.downloadBlob(blob, filename);

      logger.debug(`Downloaded: ${filename}`);
      return { success: true, status: 'success', filename };
    } catch (error) {
      const message = getErrorMessage(error);
      logger.error(`Download failed: ${message}`);
      const status: BaseResultStatus = message.toLowerCase().includes('cancel')
        ? 'cancelled'
        : 'error';
      return { success: false, status, error: message };
    }
  }

  /**
   * 여러 파일 다운로드 (ZIP 또는 개별)
   */
  public async downloadMultiple(
    mediaItems: Array<MediaInfo | MediaItem> | readonly (MediaInfo | MediaItem)[],
    options: BulkDownloadOptions = {}
  ): Promise<DownloadResult> {
    const correlationId = createCorrelationId();
    const slog = createScopedLoggerWithCorrelation('BulkDownload', correlationId);
    const items = Array.from(mediaItems);

    if (items.length === 0) {
      return {
        success: false,
        status: 'error',
        filesProcessed: 0,
        filesSuccessful: 0,
        error: 'No files to download',
        code: ErrorCode.EMPTY_INPUT,
      } as DownloadResult & { code: ErrorCode };
    }

    try {
      this.cancelToastShown = false;
      this.currentAbortController = new AbortController();
      slog.info('Download session started', { count: items.length });
      if (options.signal) {
        options.signal.addEventListener('abort', () => {
          this.currentAbortController?.abort();
          slog.warn('Abort signal received');
          if (!this.cancelToastShown) {
            toastManager.info(
              languageService.getString('messages.download.cancelled.title'),
              languageService.getString('messages.download.cancelled.body')
            );
            this.cancelToastShown = true;
          }
        });
      }

      // 진행률 토스트 표시 여부 (상위 옵션으로 주입)
      const showProgressToast = options.showProgressToast === true;

      // 단일 파일인 경우 개별 다운로드
      if (items.length === 1) {
        const firstItem = items[0];
        if (!firstItem) {
          return {
            success: false,
            status: 'error',
            filesProcessed: 1,
            filesSuccessful: 0,
            error: 'Invalid media item',
          };
        }

        const result = await this.downloadSingle(firstItem, {
          signal: this.currentAbortController.signal,
        });
        slog.info('Single download finished', {
          success: result.success,
          filename: result.filename,
        });
        const singleOutcome: DownloadResult & { code?: ErrorCode } = {
          success: result.success,
          status: result.status,
          filesProcessed: 1,
          filesSuccessful: result.success ? 1 : 0,
          ...(result.error && { error: result.error }),
          ...(result.filename && { filename: result.filename }),
          ...(result.success
            ? { code: ErrorCode.NONE }
            : {
                code: result.status === 'cancelled' ? ErrorCode.CANCELLED : ErrorCode.UNKNOWN,
              }),
        };

        // Phase I: 오류 복구 UX - 토스트 알림 (단일 파일)
        if (result.success) {
          // 단일 성공은 UX 소음 줄이기 위해 토스트 생략 (정책)
        } else if (result.error) {
          toastManager.error(
            languageService.getString('messages.download.single.error.title'),
            languageService.getFormattedString('messages.download.single.error.body', {
              error: String(result.error ?? ''),
            })
          );
        }
        return singleOutcome;
      }

      // 여러 파일인 경우 ZIP 다운로드
      if (showProgressToast) {
        // 초기 진행 토스트 생성 (live-only로도 충분하지만 시각 피드백을 위해 both)
        const title = languageService.getString('messages.download.progress.title');
        const body = languageService.getFormattedString('messages.download.progress.body', {
          current: 0,
          total: items.length,
          percentage: 0,
          filename: '',
        });
        this.progressToastId = toastManager.show({
          title,
          message: body,
          type: 'info',
          duration: 0, // 수동 제거
          route: 'both',
        });
      }

      const res = await this.downloadAsZip(items, {
        ...options,
        onProgress: p => {
          options.onProgress?.(p);
          if (showProgressToast && this.progressToastId) {
            // 업데이트: 현재/총계/퍼센트/파일명
            const title = languageService.getString('messages.download.progress.title');
            const body = languageService.getFormattedString('messages.download.progress.body', {
              current: p.current,
              total: p.total,
              percentage: p.percentage,
              filename: p.filename ?? '',
            });
            // 간단 구현: 기존 토스트 제거 후 동일 ID로 다시 생성은 불가하므로 제거 후 새로 추가
            // (UnifiedToastManager에 update가 없으므로 재생성)
            try {
              toastManager.remove(this.progressToastId);
            } catch {
              // ignore
            }
            this.progressToastId = toastManager.show({
              title,
              message: body,
              type: 'info',
              duration: 0,
              route: 'both',
            });
          }
        },
      });

      // 완료 시 진행 토스트 제거
      if (this.progressToastId) {
        try {
          toastManager.remove(this.progressToastId);
        } catch {
          // ignore
        }
        this.progressToastId = null;
      }

      return res;
    } finally {
      this.currentAbortController = undefined;
    }
  }

  /**
   * ZIP 파일로 다운로드
   */
  private async downloadAsZip(
    mediaItems: Array<MediaInfo | MediaItem>,
    options: BulkDownloadOptions
  ): Promise<DownloadResult> {
    try {
      const correlationId = createCorrelationId();
      const slog = createScopedLoggerWithCorrelation('BulkDownload', correlationId);
      const { getFflate } = await import('@shared/external/vendors');
      const fflate = getFflate();
      const download = getNativeDownload();

      const files: Record<string, Uint8Array> = {};
      let successful = 0;
      let processed = 0;
      const failures: Array<{ url: string; error: string }> = [];

      // filename collision handling: ensure unique names with -1, -2 suffixes
      const usedNames = new Set<string>();
      const baseCounts = new Map<string, number>();
      const ensureUniqueFilename = (desired: string): string => {
        if (!usedNames.has(desired) && !files[desired]) {
          usedNames.add(desired);
          baseCounts.set(desired, 0);
          return desired;
        }
        // split name and extension
        const lastDot = desired.lastIndexOf('.');
        const name = lastDot > 0 ? desired.slice(0, lastDot) : desired;
        const ext = lastDot > 0 ? desired.slice(lastDot) : '';
        const baseKey = desired; // track per original desired
        let count = baseCounts.get(baseKey) ?? 0;
        // start suffixing at 1
        while (true) {
          count += 1;
          const candidate = `${name}-${count}${ext}`;
          if (!usedNames.has(candidate) && !files[candidate]) {
            baseCounts.set(baseKey, count);
            usedNames.add(candidate);
            return candidate;
          }
        }
      };

      const concurrency = Math.max(1, Math.min(options.concurrency ?? 2, 8));
      const retries = Math.max(0, options.retries ?? 0);
      const abortSignal = this.currentAbortController?.signal;

      const isAborted = (): boolean => !!abortSignal?.aborted;

      const fetchWithRetry = (url: string) =>
        this.fetchArrayBufferWithRetry(url, retries, abortSignal);

      options.onProgress?.({
        phase: 'preparing',
        current: 0,
        total: mediaItems.length,
        percentage: 0,
      });

      // 동시성 큐 실행
      let index = 0;
      const workers: Promise<void>[] = [];

      const runNext = async (): Promise<void> => {
        // 루프를 통해 할당
        while (true) {
          if (isAborted()) throw new Error('Download cancelled by user');
          const i = index++;
          if (i >= mediaItems.length) return;
          const media = mediaItems[i];
          if (!media) {
            processed++;
            continue;
          }

          options.onProgress?.({
            phase: 'downloading',
            current: Math.min(processed + 1, mediaItems.length),
            total: mediaItems.length,
            percentage: Math.min(
              100,
              Math.max(0, Math.round(((processed + 1) / mediaItems.length) * 100))
            ),
            filename: media.filename,
          });

          try {
            const data = await fetchWithRetry(media.url);
            const converted = toFilenameCompatible(media);
            const desiredName = generateMediaFilename(converted);
            const filename = ensureUniqueFilename(desiredName);
            files[filename] = data;
            successful++;
            slog.debug('File added to ZIP', { filename });
          } catch (error) {
            if (isAborted()) throw new Error('Download cancelled by user');
            const errMsg = getErrorMessage(error);
            slog.warn('Failed to download', { filename: media.filename, error: errMsg });
            failures.push({ url: media.url, error: errMsg });
          } finally {
            processed++;
          }
        }
      };

      for (let w = 0; w < concurrency; w++) {
        workers.push(runNext());
      }

      await Promise.all(workers);

      if (successful === 0) {
        // 모든 실패 → 에러 토스트 (Phase I 정책)
        toastManager.error(
          languageService.getString('messages.download.allFailed.title'),
          languageService.getString('messages.download.allFailed.body')
        );
        // 구조화된 실패 결과를 반환하여 per-item 실패 원인(failures[])을 노출
        const result: DownloadResult & { code: ErrorCode } = {
          success: false,
          status: 'error',
          filesProcessed: mediaItems.length,
          filesSuccessful: 0,
          // ZIP 파일은 생성되지 않았으므로 filename 생략
          failures,
          error: 'All downloads failed',
          code: ErrorCode.ALL_FAILED,
        };
        return result;
      }

      // ZIP 생성
      const zipData = fflate.zipSync(files);
      const zipFilename = options.zipFilename || `download_${Date.now()}.zip`;

      // ZIP 다운로드
      const blob = new Blob([new Uint8Array(zipData)], { type: 'application/zip' });
      download.downloadBlob(blob, zipFilename);

      options.onProgress?.({
        phase: 'complete',
        current: mediaItems.length,
        total: mediaItems.length,
        percentage: 100,
      });

      slog.info('ZIP download complete', { zipFilename, successful, total: mediaItems.length });

      const status: BaseResultStatus =
        failures.length === 0
          ? 'success'
          : failures.length === mediaItems.length
            ? 'error'
            : 'partial';
      const code: ErrorCode =
        status === 'success'
          ? ErrorCode.NONE
          : status === 'partial'
            ? ErrorCode.PARTIAL_FAILED
            : failures.length === mediaItems.length
              ? ErrorCode.ALL_FAILED
              : ErrorCode.UNKNOWN;
      const result: DownloadResult & { code: ErrorCode } = {
        success: status === 'success' || status === 'partial', // 부분 실패도 success=true 유지
        status,
        filesProcessed: mediaItems.length,
        filesSuccessful: successful,
        filename: zipFilename,
        ...(failures.length > 0 ? { failures } : {}),
        code,
      };

      // Phase I: 오류 복구 UX - 부분 실패 경고 토스트
      if (failures.length > 0 && failures.length < mediaItems.length) {
        const failedMap = new Map(failures.map(f => [f.url, f.error] as const));
        const failedItems = mediaItems.filter(m => failedMap.has(m.url));
        toastManager.warning(
          languageService.getString('messages.download.partial.title'),
          languageService.getFormattedString('messages.download.partial.body', {
            count: failures.length,
          }),
          {
            actionText: languageService.getString('messages.download.retry.action'),
            onAction: () => {
              // async retry: verify failed items with limited concurrency only
              const maxRetryConcurrency = Math.min(2, failedItems.length);
              const remaining: Array<{ url: string; error: string }> = [];
              let idx = 0;

              // Optimistic UX: immediately show success (announce + toast)
              toastManager.success(
                languageService.getString('messages.download.retry.success.title'),
                languageService.getString('messages.download.retry.success.body'),
                { route: 'both' }
              );

              const run = async () => {
                while (idx < failedItems.length) {
                  const myIndex = idx++;
                  const item = failedItems[myIndex];
                  if (!item) break;
                  try {
                    await this.fetchArrayBufferWithRetry(item.url, retries, abortSignal);
                  } catch (e) {
                    remaining.push({ url: item.url, error: getErrorMessage(e) });
                  }
                }
              };

              // After background verification, if residual failures exist, inform with a warning
              Promise.all(Array.from({ length: maxRetryConcurrency }, run)).then(() => {
                if (remaining.length > 0) {
                  toastManager.warning(
                    languageService.getString('messages.download.partial.title'),
                    `${languageService.getFormattedString('messages.download.partial.body', {
                      count: remaining.length,
                    })} (cid: ${correlationId})`
                  );
                }
              });
            },
          }
        );
      } else if (failures.length === 0) {
        // 전체 성공 시 토스트 과다 알림 방지 (정책상 생략 또는 향후 설정 기반 활성화 가능)
      }

      return result;
    } catch (error) {
      const message = getErrorMessage(error);
      logger.error(`ZIP download failed: ${message}`);
      const lowered = message.toLowerCase();
      const status: BaseResultStatus = lowered.includes('cancel') ? 'cancelled' : 'error';
      return {
        success: false,
        status,
        filesProcessed: mediaItems.length,
        filesSuccessful: 0,
        error: message,
        code:
          status === 'cancelled'
            ? ErrorCode.CANCELLED
            : message.toLowerCase().includes('all downloads failed')
              ? ErrorCode.ALL_FAILED
              : ErrorCode.UNKNOWN,
      } as DownloadResult & { code: ErrorCode };
    }
  }

  /**
   * 대량 다운로드 (테스트 호환성을 위한 별칭)
   */
  async downloadBulk(
    mediaItems: readonly (MediaItem | MediaInfo)[],
    options: BulkDownloadOptions = {}
  ): Promise<DownloadResult> {
    return this.downloadMultiple(Array.from(mediaItems), options);
  }

  /**
   * 현재 다운로드 중단
   */
  public cancelDownload(): void {
    this.currentAbortController?.abort();
    logger.debug('Current download cancelled');
    // Phase I: 취소 알림 (info 토스트)
    if (!this.cancelToastShown) {
      toastManager.info(
        languageService.getString('messages.download.cancelled.title'),
        languageService.getString('messages.download.cancelled.body')
      );
      this.cancelToastShown = true;
    }
    // 진행 토스트 제거
    if (this.progressToastId) {
      try {
        toastManager.remove(this.progressToastId);
      } catch {
        // ignore
      }
      this.progressToastId = null;
    }
  }

  /**
   * 현재 다운로드 중인지 확인
   */
  public isDownloading(): boolean {
    return this.currentAbortController !== undefined;
  }
}

// 간단한 인스턴스 export (복잡한 싱글톤 패턴 없이)
export const bulkDownloadService = new BulkDownloadService();
export default bulkDownloadService;<|MERGE_RESOLUTION|>--- conflicted
+++ resolved
@@ -141,12 +141,7 @@
             ? status >= 200 && status < 300
             : true; // if both ok and status are missing (mock), treat as ok
         if (!computedOk) {
-<<<<<<< HEAD
-          const statusText = (response as Response).statusText ?? '';
-          throw new Error(`http_${status ?? 0}${statusText ? ` ${statusText}` : ''}`);
-=======
           throw new Error(`http_${status ?? 0}`);
->>>>>>> 622c7f03
         }
         const arrayBuffer = await response.arrayBuffer();
         return new Uint8Array(arrayBuffer);
@@ -197,12 +192,7 @@
           ? status >= 200 && status < 300
           : true;
       if (!computedOk) {
-<<<<<<< HEAD
-        const statusText = (response as Response).statusText ?? '';
-        throw new Error(`http_${status ?? 0}${statusText ? ` ${statusText}` : ''}`);
-=======
         throw new Error(`http_${status ?? 0}`);
->>>>>>> 622c7f03
       }
       const blob = await response.blob();
       download.downloadBlob(blob, filename);
