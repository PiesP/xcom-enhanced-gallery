/**
 * Userscript Adapter (Tampermonkey/Greasemonkey/Violentmonkey)
 * - getter 함수로 외부(UserScript) 의존성을 캡슐화
 * - GM_* 미지원 환경(Node/Vitest)에서도 안전한 fallback 제공
 */
import type {
  GMXmlHttpRequestOptions,
  UserScriptInfo,
  BrowserEnvironment,
} from '@shared/types/core/userscript';

export type UserscriptManager = BrowserEnvironment['userscriptManager'];

export interface UserscriptAPI {
  readonly hasGM: boolean;
  readonly manager: UserscriptManager;
  info(): UserScriptInfo | null;
  download(url: string, filename: string): Promise<void>;
  xhr(options: GMXmlHttpRequestOptions): { abort: () => void } | undefined;
}

// ================================
// 네트워크 정책 (Allowlist)
// ================================
export interface UserscriptNetworkPolicy {
  enabled: boolean;
  /** 허용 도메인 목록 (정규식 또는 정규식 문자열) */
  allowlist: Array<RegExp | string>;
  /** 차단 시 알림(토스트) 표시 */
  notifyOnBlock?: boolean;
}

const DEFAULT_POLICY: UserscriptNetworkPolicy = {
  enabled: false, // 기본 Off (점진적 롤아웃)
  allowlist: ['x.com', 'api.twitter.com', 'pbs.twimg.com', 'video.twimg.com'],
  notifyOnBlock: true,
};

let currentPolicy: UserscriptNetworkPolicy = { ...DEFAULT_POLICY };

export function setUserscriptNetworkPolicy(policy: Partial<UserscriptNetworkPolicy>): void {
  currentPolicy = { ...currentPolicy, ...policy };
}

function isUrlAllowed(rawUrl: string): boolean {
  let host = '';
  try {
    const parsed = new URL(rawUrl);
    host = parsed.hostname || '';
  } catch {
    // URL 파서가 실패하면 간단한 정규식으로 호스트 추출 시도
    const m = rawUrl.match(/^https?:\/\/([^/]+)\//i);
    host = m?.[1] ?? '';
  }

  for (const rule of currentPolicy.allowlist) {
    if (rule instanceof RegExp) {
      if (rule.test(host) || rule.test(rawUrl)) return true;
    } else if (typeof rule === 'string') {
      if (!rule) continue;
      // 정확한 호스트 일치 또는 서브도메인 허용
      if (host === rule || host.endsWith(`.${rule}`)) return true;
      // 보수적 추가: 문자열 기반 URL 포함 검사 (폴리필/엣지 케이스 보호)
      if (rawUrl.includes(`://${rule}/`) || rawUrl.includes(`.${rule}/`)) return true;
    }
  }
  return false;
}

function notifyBlocked(kind: 'xhr' | 'download', url: string): void {
  try {
    if (!currentPolicy.notifyOnBlock) return;
    // eslint-disable-next-line @typescript-eslint/no-explicit-any
    const g: any = globalThis as any;
    const message = `[XEG] 차단됨(${kind}): ${url}`;
    if (typeof g.GM_notification === 'function') {
      g.GM_notification({ text: message, title: '네트워크 차단', timeout: 3000 });
    } else {
      // 외부 레이어에서는 @shared/logging에 의존하지 않는다.
      // GM_notification이 없을 경우에는 조용히 무시(No-Op)한다.
    }
  } catch {
    // ignore
  }
}

function detectManager(): UserscriptManager {
  try {
    // eslint-disable-next-line @typescript-eslint/no-explicit-any
    const info = (globalThis as any)?.GM_info;
    const handler = info?.scriptHandler?.toLowerCase?.() as string | undefined;
    if (!handler) return 'unknown';
    if (handler.includes('tamper')) return 'tampermonkey';
    if (handler.includes('grease')) return 'greasemonkey';
    if (handler.includes('violent')) return 'violentmonkey';
    return 'unknown';
  } catch {
    return 'unknown';
  }
}

function safeInfo(): UserScriptInfo | null {
  try {
    // eslint-disable-next-line @typescript-eslint/no-explicit-any
    const info = (globalThis as any)?.GM_info;
    return info ?? null;
  } catch {
    return null;
  }
}

async function fallbackDownload(url: string, filename: string): Promise<void> {
  // 브라우저 환경에서 동작하는 최소 다운로드(Fetch + Blob + a[href])
  // 테스트(Node)에서는 fetch가 없어 호출을 피해야 함
  // document/body 가 없으면 안전하게 no-op 처리
  if (typeof document === 'undefined' || !document.body) {
    return; // 비브라우저 환경에서는 수행할 수 없음
  }

  const response = (await fetch(url)) as Response;
  // GM_download와의 정합성을 위해 비-2xx 응답은 오류로 처리
  if (!response.ok) {
    const status = response.status ?? 0;
<<<<<<< HEAD
    const statusText = response.statusText ?? '';
    throw new Error(`http_${status}${statusText ? ` ${statusText}` : ''}`);
=======
    throw new Error(`http_${status}`);
>>>>>>> 622c7f03
  }
  const blob = await response.blob();
  // 안전한 Object URL 생성/해제
  // object URL은 테스트/브라우저 모두에서 안전하게 직접 생성 후, finally에서 해제
  const objectUrl = URL.createObjectURL(blob);
  try {
    const a = document.createElement('a');
    a.href = objectUrl;
    a.download = filename || 'download';
    a.style.display = 'none';
    document.body.appendChild(a);
    a.click();
    document.body.removeChild(a);
  } finally {
    URL.revokeObjectURL(objectUrl);
  }
}

function fallbackXhr(options: GMXmlHttpRequestOptions): { abort: () => void } | undefined {
  // fetch 기반 대체 구현 (timeout/abort/에러 매핑 포함)
  try {
    const controller = new AbortController();
    const { method = 'GET', url, headers, data, responseType, timeout } = options;

    const init: RequestInit = {
      method,
      ...(headers ? { headers: headers as HeadersInit } : {}),
      ...(typeof data === 'string' || (typeof Blob !== 'undefined' && data instanceof Blob)
        ? { body: data as BodyInit }
        : {}),
      signal: controller.signal,
    };

    let finished = false;
    let timeoutId: ReturnType<typeof setTimeout> | undefined;

    const safeLoadEnd = () => {
      try {
        // ProgressEvent가 없을 수 있으므로 방어적으로 호출
        // eslint-disable-next-line @typescript-eslint/no-explicit-any
        const evt: any =
          typeof ProgressEvent !== 'undefined' ? new ProgressEvent('loadend') : undefined;
        options.onloadend?.(evt as unknown as ProgressEvent);
      } catch {
        // ignore
      }
    };

    const finishOnce = (fn: () => void) => {
      if (finished) return;
      finished = true;
      if (timeoutId) {
        clearTimeout(timeoutId);
        timeoutId = undefined;
      }
      try {
        fn();
      } finally {
        safeLoadEnd();
      }
    };

    if (typeof timeout === 'number' && timeout > 0) {
      timeoutId = setTimeout(() => {
        try {
          controller.abort();
        } catch {
          // ignore
        }
        finishOnce(() => {
          options.ontimeout?.();
        });
      }, timeout);
    }

    fetch(url, init)
      .then(async res => {
        if (finished) return; // abort/timeout 이미 처리됨
        const text = await res.text();
        finishOnce(() => {
          options.onload?.({
            responseText: text,
            readyState: 4,
            responseHeaders: '',
            status: res.status,
            statusText: res.statusText,
            finalUrl: res.url,
            response:
              responseType === 'json'
                ? (() => {
                    try {
                      return JSON.parse(text);
                    } catch {
                      return undefined;
                    }
                  })()
                : text,
          } as never);
        });
      })
      .catch(err => {
        if (finished) return; // abort/timeout 이미 처리됨
        finishOnce(() => {
          options.onerror?.({
            responseText: '',
            readyState: 4,
            responseHeaders: '',
            status: 0,
            statusText: (err?.name && String(err.name)) || 'error',
            finalUrl: options.url,
          } as never);
        });
      });

    return {
      abort: () => {
        try {
          controller.abort();
        } catch {
          // ignore
        }
        finishOnce(() => {
          options.onabort?.();
        });
      },
    };
  } catch {
    return undefined;
  }
}

/**
 * Userscript API getter (외부 의존성 격리)
 */
export function getUserscript(): UserscriptAPI {
  // eslint-disable-next-line @typescript-eslint/no-explicit-any
  const g: any = globalThis as any;
  const hasGMDownload = typeof g.GM_download === 'function';
  const hasGMXhr = typeof g.GM_xmlhttpRequest === 'function';

  return Object.freeze({
    hasGM: hasGMDownload || hasGMXhr,
    manager: detectManager(),
    info: safeInfo,
    async download(url: string, filename: string): Promise<void> {
      if (currentPolicy.enabled && !isUrlAllowed(url)) {
        notifyBlocked('download', url);
        return Promise.reject(new Error('blocked_by_network_policy'));
      }
      if (hasGMDownload) {
        try {
          // GM_download는 동기 API처럼 보이는 구현이 많아 try/catch로 래핑
          g.GM_download(url, filename);
          return;
        } catch {
          // 실패 시 fallback
        }
      }
      return fallbackDownload(url, filename);
    },
    xhr(options: GMXmlHttpRequestOptions) {
      if (currentPolicy.enabled && options?.url && !isUrlAllowed(options.url)) {
        notifyBlocked('xhr', options.url);
        // 차단 시 onerror 콜백 알림 (상태 0)
        try {
          options.onerror?.({
            responseText: '',
            readyState: 4,
            responseHeaders: '',
            status: 0,
            statusText: 'blocked_by_network_policy',
            finalUrl: options.url,
          } as never);
        } catch {
          // ignore
        }
        return undefined;
      }
      if (hasGMXhr) {
        try {
          return g.GM_xmlhttpRequest(options);
        } catch {
          // 실패 시 fallback
        }
      }
      return fallbackXhr(options);
    },
  });
}

export default getUserscript;<|MERGE_RESOLUTION|>--- conflicted
+++ resolved
@@ -121,12 +121,7 @@
   // GM_download와의 정합성을 위해 비-2xx 응답은 오류로 처리
   if (!response.ok) {
     const status = response.status ?? 0;
-<<<<<<< HEAD
-    const statusText = response.statusText ?? '';
-    throw new Error(`http_${status}${statusText ? ` ${statusText}` : ''}`);
-=======
     throw new Error(`http_${status}`);
->>>>>>> 622c7f03
   }
   const blob = await response.blob();
   // 안전한 Object URL 생성/해제
