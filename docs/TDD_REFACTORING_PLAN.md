--- conflicted
+++ resolved
@@ -4,7 +4,7 @@
 내용은 항상 `TDD_REFACTORING_PLAN_COMPLETED.md`로 이관하여 히스토리를
 분리합니다.
 
-업데이트: 2025-09-21 — 활성 Epic 2건(A11y, 메모리)
+업데이트: 2025-09-21 — 활성 Epic 1건(A11y)
 
 ---
 
@@ -52,12 +52,7 @@
 
 단계별 TDD 과제
 
-<<<<<<< HEAD
-1. (완료) REFACTOR: `useAccessibility.ts` 내 중복 API 축소 및 문서화 업데이트 →
-   Completed로 이관
-=======
 — (해당 Epic의 선행 리팩토링 항목은 완료되어 Completed 로그로 이관되었습니다)
->>>>>>> ac40cd4c
 
 수용 기준(샘플)
 
@@ -92,11 +87,7 @@
 
 단계별 TDD 과제
 
-1. GREEN: 페이지 전환/언마운트 시 살아있는 타이머/리스너가 0이어야 함 — 진단 훅
-   테스트 추가 및 가드 통과
-2. GREEN: 대량 썸네일 로딩 시 GC 후 잔존 객체 수가 한도 이하(모킹) — smoke
-   테스트 추가 및 임계값 가드 통과
-3. GREEN: 미디어 URL revoke/DOM 파기 순서 보정 — object URL 매니저 통합 적용
+— (Epic C의 핵심 단계는 완료되어 Completed 로그로 이관되었습니다)
 
 수용 기준(샘플)
 
