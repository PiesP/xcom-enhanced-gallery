# TDD 리팩토링 활성 계획 (경량)

본 문서는 "현재 진행 중이거나 즉시 착수 예정" 작업만 간결하게 유지합니다. 완료된
내용은 항상 `TDD_REFACTORING_PLAN_COMPLETED.md`로 이관하여 히스토리를
분리합니다.

<<<<<<< HEAD
업데이트: 2025-09-21 — 활성 Epic 1건(A11y 완료) — Phase 1(보안/네트워크) 완료
=======
업데이트: 2025-09-21 — 활성 Epic 1건 — Phase 1(보안/네트워크) 완료 · Phase
2(선택자 폴백) 완료
>>>>>>> 5103c972

---

## 1. 불변 운영 원칙

| 영역        | 규칙 요약                                                                   |
| ----------- | --------------------------------------------------------------------------- |
| TypeScript  | strict 100%, 공개 API 명시적 반환 타입                                      |
| 외부 의존성 | preact / signals / fflate / GM\_\* 모두 전용 getter 경유 (직접 import 금지) |
| 입력 이벤트 | PC 전용(click, keydown, keyup, wheel, contextmenu) — 터치/포인터 금지       |
| 스타일      | 색/치수/모션/층(z-index) 모두 토큰 기반 (raw hex/px/ms 직접값 금지)         |
| Result 모델 | 'success' · 'partial' · 'error' · 'cancelled' 고정                          |

테스트 스위트는 위 규칙 위반 시 RED 가드를 유지합니다.

---

## 2. 활성 Epic 현황

다음 Epic 1건이 활성화되었습니다. 직전 사이클의 A11y Epic은 완료되어 Completed
로그로 이관되었습니다. 추가 후보는 `docs/TDD_REFACTORING_BACKLOG.md`를 참고해
선정합니다.

- Epic: 유저스크립트 하드닝 v1 — 보안/선택자/성능(스크롤)

---

## 3. Epic: 유저스크립트 하드닝 v1 — 보안/선택자/성능

배경: dist 산출물(`dist/xcom-enhanced-gallery*.user.js(.map)`)과 소스 트리 점검
결과, 다음 리스크가 우선 개선 대상임을 확인했습니다.

- 보안: TwitterTokenExtractor 사용 시 사용자 토큰 취급의 민감도, GM\_\* 네트워크
  호출의 도메인 범위
- 호환성: X.com DOM 변화에 따른 SelectorRegistry 의존성 민감도
- 성능: wheel 이벤트 처리 빈도 과다 가능성(useGalleryScroll), 대량 로드시 메모리
  압력(ObjectURL) — 완료됨(완료 로그 이관)
- UX(경량): 대량 다운로드 시 진행 가시성 부족(토스트 기반 경량 진행 표시)

목표(Outcome/Success Criteria):

- 토큰 취급
  - 사용자 동의(Consent) 없이는 토큰 추출/사용 경로 차단(기본값 Off)
  - 토큰은 세션 메모리 내 일시 사용만 허용(영구 저장/로그 노출 금지)
  - 테스트: 토큰 영속화/로그 유출 정적 가드 + 단위 테스트 RED→GREEN
- 네트워크/GM\_ 사용
  - Userscript 어댑터에서 허용 도메인(allowlist) 외 호출 기본 차단, 로깅/토스트
    알림
  - 테스트: 허용/차단 케이스 단위 테스트, 설정 토글 e2e 경량 테스트
- 선택자 회복력
  - SelectorRegistry를 데이터 속성/역할 기반 보조 셀렉터로 보강, 1차 실패 시
    폴백
  - 테스트: 의도적으로 DOM 구조가 일부 변한 가짜 DOM에서 추출 성공률 90%+
- 성능(스크롤)
  - useGalleryScroll에 스로틀(또는 rAF 스케줄링) 적용으로 동일 입력 대비 핸들러
    호출 50% 이상 감소
  - 테스트: 가상 휠 이벤트 폭주 시 호출 수/프레임 기준 감소 검증(가짜 타이머)
- UX(경량)
  - UnifiedToastManager 기반 진행률 토스트(선택적 표시)로 대량 다운로드 가시성
    개선
  - 테스트: 진행 이벤트 → 토스트 업데이트/완료/에러 흐름 스냅샷

범위(Scope)와 변경 지점:

- 보안
  - `src/features/settings/services/TwitterTokenExtractor.ts`: 동의 게이트 추가,
    영속 저장 금지, 민감 정보 로그 마스킹
  - `src/shared/external/userscript/adapter.ts`: GM\_\* 호출
    allowlist/deny-by-default, 진단 로그 수준 정리
- 호환성
  - `src/shared/dom/SelectorRegistry.ts`: 다중 전략(데이터 속성/role 기반) 보조
    셀렉터 추가, 폴백 순서/진단 로그 강화
- 성능
  - `src/features/gallery/hooks/useGalleryScroll.ts`: 스로틀/AnimationFrame
    스케줄러 적용, defaultPrevented 기준 최소화
- UX(경량)
  - `src/shared/services/BulkDownloadService.ts` + `UnifiedToastManager`:
    진행률/잔여/실패 재시도 토스트(옵션)

비범위(Out of Scope):

- 모바일/터치 입력 대응(프로젝트 원칙상 비대상)
- 외부 Sanitizer 라이브러리 도입(현재 코드베이스는
  innerHTML/dangerouslySetInnerHTML 사용 없음 — 정적 가드 테스트로 충분)

TDD 작업 목록(RED → GREEN → REFACTOR):

1. 보안 — 토큰/네트워크
   - RED: 토큰 영속화 금지 정적 가드 테스트(금지 API:
     localStorage/sessionStorage/IndexedDB에 토큰 키값), 로그 마스킹 스냅샷
   - GREEN: TwitterTokenExtractor 동의 게이트/일시 메모리 보관 구현, logger
     마스킹
   - RED: Userscript 어댑터 allowlist 테스트(허용: x.com, pbs.twimg.com,
     video.twimg.com / 차단: 기타)
   - GREEN: GM\_\* 래퍼에 allowlist/차단 사유 토스트/로그 추가, 설정 기반 예외
     토글(기본 꺼짐)

<!-- Phase 2(선택자 폴백) 관련 작업은 완료되어 Completed 로그로 이관되었습니다. -->

3. 성능 — 스크롤 스로틀
   - RED: 연속 wheel 이벤트 100회 시 현재 호출 수 기준 대비 50%+ 감소 기대치
     테스트(가짜 타이머)
   - GREEN: useGalleryScroll에 스로틀/또는 rAF 적용, 불필요한 preventDefault
     축소
   - REFACTOR: 스로틀 유틸 공용화(`@shared/utils/performance`)

4. UX — 진행률 토스트(옵션)

- RED: BulkDownloadService 진행 이벤트 → 토스트 업데이트 스냅샷
- GREEN: UnifiedToastManager 통합, 사용자 설정 옵션으로 On/Off
- REFACTOR: 메시지/아이콘 토큰화 및 i18n 키 정리

우선순위(남은 작업 실행 순서):

<<<<<<< HEAD
1. 선택자 폴백 강화 — SelectorRegistry 보조 셀렉터/폴백 (Phase 2)
2. 성능(스크롤) — useGalleryScroll 스로틀/rAF 스케줄링 (Phase 3)
3. UX(경량) — 진행률 토스트 통합 (Phase 4)

### Phase별 실행 계획(제안)

Phase 2 — 선택자 폴백

- Deliverables
  - SelectorRegistry: 데이터 속성/role 기반 보조 셀렉터 추가 및 폴백 우선순위
    확정, 진단 로그 정리
- Tests (RED → GREEN)
  - 가짜 DOM 변형 시 1차 실패 → 보조 셀렉터로 추출 성공 가드(성공률 ≥ 90%)
=======
1. 성능(스크롤) — useGalleryScroll 스로틀/rAF 스케줄링 (Phase 3)
2. UX(경량) — 진행률 토스트 통합 (Phase 4)

### Phase별 실행 계획(제안)

<!-- Phase 2 — 선택자 폴백: 완료되어 본 섹션은 계획서에서 제거되었습니다. 상세는 Completed 로그 참고. -->
>>>>>>> 5103c972

Phase 3 — 성능(스크롤)

- Deliverables
  - useGalleryScroll: 스로틀 또는 rAF 스케줄링 적용, 불필요한 preventDefault
    축소
- Tests (RED → GREEN)
  - 가짜 타이머 기반 wheel 100회 폭주 시 핸들러 호출 수 50%+ 감소 검증

Phase 4 — UX(경량)

- Deliverables
  - UnifiedToastManager: BulkDownload 진행률 토스트(진행/잔여/실패 재시도) 옵션
    탑재
- Tests (RED → GREEN)
  - 진행 이벤트 → 토스트 업데이트/완료/에러 흐름 스냅샷 및 설정 On/Off 가드

리스크/완화:

- 네트워크 차단에 따른 기능 회귀 가능 → 설정 플래그로 단계적 롤아웃(기본 Off),
  로그로 false-positive 모니터링
- 선택자 보강의 성능 영향 → 폴백은 1차 실패시에만 실행, 진단 레벨은 Dev에서만
  상세
- 스로틀로 인한 사용자 체감 변화 → 임계값/모드(스로틀 vs rAF) 실험 플래그 제공

품질 게이트 정합성 확인 체크(병합 전):

- TypeScript strict, 벤더/Userscript 접근은 getter/adapter 경유(직접 import
  금지)
- PC 전용 입력 이벤트 범위 유지(터치/포인터 금지)
- 테스트: Vitest + JSDOM, 벤더/GM\_\* 모킹으로 격리 검증
- 빌드: dev/prod 빌드 및 산출물 validator 통과

롤아웃 계획(제안):

- Phase 2 (선택자) → Phase 3 (스크롤) → Phase 4 (UX 토스트)
- 각 Phase 종료 시 Completed 로그로 1줄 요약 이관 — Phase 1은 완료되어 Completed
  로그에 기록됨

---

## 5. TDD 워크플로 (Reminder)

1. RED: 실패 테스트(또는 TODO) 추가 — 최소 명세만 표현
2. GREEN: 가장 작은 변경으로 통과 (과도한 범위 확대 금지)
3. REFACTOR: 중복 제거 / 구조 개선 (동일 테스트 GREEN 유지)
4. Rename: `.red.` 파일명 제거 → 가드 전환
5. 이동: 완료 항목 본 문서에서 제거 & Completed 로그에 1줄 요약

Gate 체크리스트 (병합 전):

- `npm run typecheck`
- `npm run lint`
- `npm test` (selective RED 허용)
- `npm run build:prod` + 산출물 validator

---

## 6. 참고 문서

| 문서                   | 위치                                     |
| ---------------------- | ---------------------------------------- |
| 완료 로그              | `docs/TDD_REFACTORING_PLAN_COMPLETED.md` |
| 백로그                 | `docs/TDD_REFACTORING_BACKLOG.md`        |
| 설계                   | `docs/ARCHITECTURE.md`                   |
| 코딩 규칙              | `docs/CODING_GUIDELINES.md`              |
| 계획 아카이브(축약 전) | `docs/archive/`                          |

필요 시 새 Epic 제안은 백로그에 초안(Problem/Outcome/Metrics) 형태로 먼저 추가
후 합의되면 본 문서 Epic 템플릿 섹션에 승격합니다.

---

## 7. 품질 게이트 및 검증 방법

모든 Epic/Task는 다음 게이트를 통과해야 합니다.

- 타입: `npm run typecheck` — strict 오류 0
- 린트/포맷: `npm run lint` / `npm run format` — 수정 사항 없거나 자동 수정 적용
- 테스트: `npm test` — 신규/갱신 테스트 GREEN, 리팩터링 임시 RED만 허용 주석
  필수
- 빌드: `npm run build:dev`/`prod` — 산출물 검증 스크립트 통과

추가로, 접근성 전용 스모크:

- Tab/Shift+Tab 네비게이션 스모크, Escape 복귀 스모크, aria-live 공지 스냅샷

메모리 전용 스모크:

- 타이머/리스너 카운트 0, revoke 큐 0, 대량 로딩 후 회복 확인(모킹)<|MERGE_RESOLUTION|>--- conflicted
+++ resolved
@@ -4,12 +4,8 @@
 내용은 항상 `TDD_REFACTORING_PLAN_COMPLETED.md`로 이관하여 히스토리를
 분리합니다.
 
-<<<<<<< HEAD
-업데이트: 2025-09-21 — 활성 Epic 1건(A11y 완료) — Phase 1(보안/네트워크) 완료
-=======
 업데이트: 2025-09-21 — 활성 Epic 1건 — Phase 1(보안/네트워크) 완료 · Phase
 2(선택자 폴백) 완료
->>>>>>> 5103c972
 
 ---
 
@@ -124,28 +120,12 @@
 
 우선순위(남은 작업 실행 순서):
 
-<<<<<<< HEAD
-1. 선택자 폴백 강화 — SelectorRegistry 보조 셀렉터/폴백 (Phase 2)
-2. 성능(스크롤) — useGalleryScroll 스로틀/rAF 스케줄링 (Phase 3)
-3. UX(경량) — 진행률 토스트 통합 (Phase 4)
-
-### Phase별 실행 계획(제안)
-
-Phase 2 — 선택자 폴백
-
-- Deliverables
-  - SelectorRegistry: 데이터 속성/role 기반 보조 셀렉터 추가 및 폴백 우선순위
-    확정, 진단 로그 정리
-- Tests (RED → GREEN)
-  - 가짜 DOM 변형 시 1차 실패 → 보조 셀렉터로 추출 성공 가드(성공률 ≥ 90%)
-=======
 1. 성능(스크롤) — useGalleryScroll 스로틀/rAF 스케줄링 (Phase 3)
 2. UX(경량) — 진행률 토스트 통합 (Phase 4)
 
 ### Phase별 실행 계획(제안)
 
 <!-- Phase 2 — 선택자 폴백: 완료되어 본 섹션은 계획서에서 제거되었습니다. 상세는 Completed 로그 참고. -->
->>>>>>> 5103c972
 
 Phase 3 — 성능(스크롤)
 
