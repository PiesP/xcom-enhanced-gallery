# TDD 리팩토링 활성 계획 (경량)

본 문서는 "현재 진행 중이거나 즉시 착수 예정" 작업만 간결하게 유지합니다. 완료된
내용은 항상 `TDD_REFACTORING_PLAN_COMPLETED.md`로 이관하여 히스토리를
분리합니다.

업데이트: 2025-09-23 — 문서 정리: USH-v4 관련 추가 게이트(수용 기준) 블록을
Completed 로그로 일원화하고, 활성 계획서에서는 제거했습니다. “EPIC-SM — Settings
Modal Implementation Audit”은 Completed로 이관되었으며, “EPIC-FIX — Gallery
Image Fit Mode Persistence” 또한 완료되어 본 문서에서 제거되었습니다(Completed
참조).

---

## 1. 운영 원칙(요약/링크)

- 코딩/스타일/입력/벤더 접근/테스트 등의 일반 규칙은
  `docs/CODING_GUIDELINES.md`와 `docs/vendors-safe-api.md`를 단일 소스로
  사용합니다.
- 실행/CI/빌드 파이프라인과 스크립트는 루트 `AGENTS.md`를 참조합니다.
  - 본 문서는 “활성 Epic/작업”과 해당 Acceptance에만 집중합니다.

---

## 2. 활성 Epic 현황

현재 활성 Epic 없음.

<<<<<<< HEAD
- 목적: 이미 통합된 경로(Selector/Timer/LiveRegion/ZIP/Scheduler 등)와 정책(벤더
  getter, PC 전용 입력, 디자인 토큰)에 맞춰 잔존 중복/래퍼/브릿지/죽은 코드를
  제거하고, 스크립트/테스트 중복을 정리하여 번들/유지비를 낮춥니다.
- 제약: 기능/공개 API 동등 유지, Features → Shared → External 단방향 의존, 벤더
  접근은 getter만 사용, PC 전용 이벤트만 사용.
- 수용 기준(각 항목 공통):
  - 타입/린트/테스트/빌드 모두 GREEN, `scripts/validate-build.js` PASS
  - 번들 사이즈(gzip) 비악화(±1% 이내), dist/assets 부재, 소스맵 무결성 유지
  - 새/변경 테스트가 회귀 가드를 제공(RED→GREEN→REFACTOR 순서)

작업 목록(스프린트 단위, 우선순위 상→하):

1. REF-04 Dead/Unused 코드 제거(배럴/유틸/컴포넌트)
   - 조치: unused-exports.scan 테스트 재활성/범위 확대, noUnusedLocals 확인
   - 테스트: 스캔 GREEN, 제거 후 타입/린트/테스트/빌드 GREEN

2. REF-05 스냅샷/중복 테스트 통합(기능 가드 유지)
   - 조치: 겹치는 스냅샷/구조 가드를 통합 테스트로 축소, 의미 중복 제거
   - 테스트: 통합 후 커버리지/행동 동등성 스모크 GREEN

3. REF-06 CSS 잔재/주석/레거시 토큰 제거
   - 조치: 레거시 클래스/주석 블록 삭제, 디자인 토큰 위반 스캐너로 회귀 가드
   - 테스트: design-token-violations, no-transition-all, theme coverage GREEN

4. REF-07 브릿지 에러 메시지/토스트 정책 잔재 제거
   - 전제: http\_<status> 포맷/라우팅 정책 표준화 완료(Completed 참조)
   - 조치: 구 정책 호환 브릿지/분기 제거, 메시지 상수 표준화만 유지
   - 테스트: 서비스 계약/토스트 라우팅 가드 GREEN

메트릭/검증

- 빌드: dev/prod + postbuild validator GREEN, dist 단일 파일(.user.js)·소스맵
  무결성
- 사이즈: gzip Δ ≤ +1%, 스크립트/테스트 중복 제거에 따라 유지/감소 기대
- 스캔: direct vendor import 0, touch/pointer 이벤트 0, Hex 0, transition: all 0

진행 규칙

- 각 작업 단위로 실패 테스트(스캔/계약)를 먼저 추가(RED) → 최소 변경으로 GREEN →
  래퍼/중복 제거(REFACTOR) → 문서에 완료 로그 1줄 요약 추가 및 본 계획서에서
  제거
=======
메모: 직전 사이클의 EPIC-REF(코드 경량화 v1) 하위 작업(REF-04..07)은 모두
완료되어 완료 로그로 이관되었습니다(Completed 참조).
>>>>>>> ae0ba250

---

## 3. 다음 사이클 준비 메모(Placeholder)

- 신규 Epic 제안 시 백로그에 초안 등록(Problem/Outcome/Metrics) 후 합의되면 본
  문서로 승격합니다.

---

## 5. TDD 워크플로 (Reminder)

1. RED: 실패 테스트(또는 TODO) 추가 — 최소 명세만 표현
2. GREEN: 가장 작은 변경으로 통과 (과도한 범위 확대 금지)
3. REFACTOR: 중복 제거 / 구조 개선 (동일 테스트 GREEN 유지)
4. Rename: `.red.` 파일명 제거 → 가드 전환
5. 이동: 완료 항목 본 문서에서 제거 & Completed 로그에 1줄 요약

Gate 체크리스트(요지):

- 타입/린트/테스트/빌드 검증은 `AGENTS.md`와 `CODING_GUIDELINES.md`의 품질
  게이트를 따릅니다.

---

## 6. 참고 문서

| 문서                   | 위치                                     |
| ---------------------- | ---------------------------------------- |
| 완료 로그              | `docs/TDD_REFACTORING_PLAN_COMPLETED.md` |
| 백로그                 | `docs/TDD_REFACTORING_BACKLOG.md`        |
| 설계                   | `docs/ARCHITECTURE.md`                   |
| 코딩 규칙              | `docs/CODING_GUIDELINES.md`              |
| 계획 아카이브(축약 전) | `docs/archive/`                          |

필요 시 새 Epic 제안은 백로그에 초안(Problem/Outcome/Metrics) 형태로 먼저 추가
후 합의되면 본 문서 Epic 템플릿 섹션에 승격합니다.

---

## 7. 품질 게이트 및 검증 방법

모든 Epic/Task는 다음 게이트를 통과해야 합니다.

- 타입: `npm run typecheck` — strict 오류 0
- 린트/포맷: `npm run lint` / `npm run format` — 수정 사항 없거나 자동 수정 적용
- 테스트: `npm test` — 신규/갱신 테스트 GREEN, 리팩터링 임시 RED만 허용 주석
  필수
- 빌드: `npm run build:dev`/`prod` — 산출물 검증 스크립트 통과

추가로, 접근성 전용 스모크:

- Tab/Shift+Tab 네비게이션 스모크, Escape 복귀 스모크, aria-live 공지 스냅샷

메모리 전용 스모크:

- 타이머/리스너 카운트 0, revoke 큐 0, 대량 로딩 후 회복 확인(모킹)

---

## Change Notes (Active Session)

2025-09-23 — Toolbar 초기 핏 모드 동기화 (bugfix)

- 증상: 갤러리 초기 진입 시 툴바의 핏 모드가 저장된 설정과 무관하게 "가로
  맞춤(fitWidth)"으로 표시됨.
- 원인: `Toolbar`가 내부 훅 상태(`useToolbarState().currentFitMode`의 기본값:
  fitWidth)만 참조하고, 실제 화면 로직(`VerticalGalleryView`)은 설정에서 복원한
  모드로 동작하여 UI와 상태가 분리됨.
- 조치: `Toolbar`에 제어 프로퍼티 `currentFitMode?: ImageFitMode` 추가. 제공 시
  해당 값을 선택 상태로 사용. `VerticalGalleryView`는 복원된 `imageFitMode`를
  `ToolbarWithSettings`로 전달(`currentFitMode={imageFitMode}`).
- 테스트: `test/unit/shared/components/ui/Toolbar.fit-mode.test.tsx` 추가
  - prop 미제공 시 내부 기본값(fitWidth) 선택이 유지됨
  - `currentFitMode="fitContainer"` 전달 시 해당 버튼 선택
- 비고: 벤더 getter, PC 전용 이벤트, strict TS 준수. 공개 API 변경은 선택적 prop
  추가로 후방 호환을 유지하며 onFit\* 콜백 흐름은 동일.<|MERGE_RESOLUTION|>--- conflicted
+++ resolved
@@ -26,52 +26,8 @@
 
 현재 활성 Epic 없음.
 
-<<<<<<< HEAD
-- 목적: 이미 통합된 경로(Selector/Timer/LiveRegion/ZIP/Scheduler 등)와 정책(벤더
-  getter, PC 전용 입력, 디자인 토큰)에 맞춰 잔존 중복/래퍼/브릿지/죽은 코드를
-  제거하고, 스크립트/테스트 중복을 정리하여 번들/유지비를 낮춥니다.
-- 제약: 기능/공개 API 동등 유지, Features → Shared → External 단방향 의존, 벤더
-  접근은 getter만 사용, PC 전용 이벤트만 사용.
-- 수용 기준(각 항목 공통):
-  - 타입/린트/테스트/빌드 모두 GREEN, `scripts/validate-build.js` PASS
-  - 번들 사이즈(gzip) 비악화(±1% 이내), dist/assets 부재, 소스맵 무결성 유지
-  - 새/변경 테스트가 회귀 가드를 제공(RED→GREEN→REFACTOR 순서)
-
-작업 목록(스프린트 단위, 우선순위 상→하):
-
-1. REF-04 Dead/Unused 코드 제거(배럴/유틸/컴포넌트)
-   - 조치: unused-exports.scan 테스트 재활성/범위 확대, noUnusedLocals 확인
-   - 테스트: 스캔 GREEN, 제거 후 타입/린트/테스트/빌드 GREEN
-
-2. REF-05 스냅샷/중복 테스트 통합(기능 가드 유지)
-   - 조치: 겹치는 스냅샷/구조 가드를 통합 테스트로 축소, 의미 중복 제거
-   - 테스트: 통합 후 커버리지/행동 동등성 스모크 GREEN
-
-3. REF-06 CSS 잔재/주석/레거시 토큰 제거
-   - 조치: 레거시 클래스/주석 블록 삭제, 디자인 토큰 위반 스캐너로 회귀 가드
-   - 테스트: design-token-violations, no-transition-all, theme coverage GREEN
-
-4. REF-07 브릿지 에러 메시지/토스트 정책 잔재 제거
-   - 전제: http\_<status> 포맷/라우팅 정책 표준화 완료(Completed 참조)
-   - 조치: 구 정책 호환 브릿지/분기 제거, 메시지 상수 표준화만 유지
-   - 테스트: 서비스 계약/토스트 라우팅 가드 GREEN
-
-메트릭/검증
-
-- 빌드: dev/prod + postbuild validator GREEN, dist 단일 파일(.user.js)·소스맵
-  무결성
-- 사이즈: gzip Δ ≤ +1%, 스크립트/테스트 중복 제거에 따라 유지/감소 기대
-- 스캔: direct vendor import 0, touch/pointer 이벤트 0, Hex 0, transition: all 0
-
-진행 규칙
-
-- 각 작업 단위로 실패 테스트(스캔/계약)를 먼저 추가(RED) → 최소 변경으로 GREEN →
-  래퍼/중복 제거(REFACTOR) → 문서에 완료 로그 1줄 요약 추가 및 본 계획서에서
-  제거
-=======
 메모: 직전 사이클의 EPIC-REF(코드 경량화 v1) 하위 작업(REF-04..07)은 모두
 완료되어 완료 로그로 이관되었습니다(Completed 참조).
->>>>>>> ae0ba250
 
 ---
 
